--- conflicted
+++ resolved
@@ -384,16 +384,6 @@
 			#clock-cells = <1>;
 			#address-cells = <1>;
 			#size-cells = <0>;
-<<<<<<< HEAD
-			clock-output-names = "CLKOUT0",
-						 "CLKOUT1",
-						 "CLKOUT2",
-						 "CLKOUT3",
-						 "CLKOUT4",
-						 "CLKOUT5",
-						 "CLKOUT6";
-			litex,nclkout = <7>;
-=======
 			clock-output-names =
 """.format(mmcm_csr_base = d["csr_bases"]["mmcm"])
 	for clkout_nr in range(nclkout-1):
@@ -402,7 +392,6 @@
 	dts += """					"CLKOUT{nclkout}";
 """.format(nclkout = (nclkout - 1))
 	dts += """
->>>>>>> c9cf4f00
 			litex,lock-timeout = <{mmcm_lock_timeout}>;
 			litex,drdy-timeout = <{mmcm_drdy_timeout}>;
 			litex,sys-clock-frequency = <{sys_clk}>;
@@ -426,13 +415,8 @@
 			   vco_margin = vco_margin)
 	for clkout_nr in range(nclkout):
 		dts += add_clkout(clkout_nr, clkout_def_freq, clkout_def_phase,
-<<<<<<< HEAD
-								clkout_def_duty_num,
-								clkout_def_duty_den)
-=======
 				  clkout_def_duty_num, clkout_def_duty_den,
 				  clkout_margin, clkout_margin_exp)
->>>>>>> c9cf4f00
 	dts += """
 		};"""
 dts += """
