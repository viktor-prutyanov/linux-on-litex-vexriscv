#!/usr/bin/env python3

import sys
import argparse
import os

from litex.soc.cores.cpu import VexRiscvSMP
from litex.soc.integration.builder import Builder

from soc_linux import SoCLinux, video_resolutions

kB = 1024

# Board definition----------------------------------------------------------------------------------

class Board:
    soc_kwargs = {"integrated_rom_size": 0x10000, "l2_size": 0}
    def __init__(self, soc_cls=None, soc_capabilities={}, bitstream_ext=""):
        self.soc_cls          = soc_cls
        self.soc_capabilities = soc_capabilities
        self.bitstream_ext    = bitstream_ext

    def load(self, filename):
        prog = self.platform.create_programmer()
        prog.load_bitstream(filename)

    def flash(self):
        raise NotImplementedError

#---------------------------------------------------------------------------------------------------
# Xilinx Boards
#---------------------------------------------------------------------------------------------------

# Acorn CLE 215+ support ---------------------------------------------------------------------------

class AcornCLE215(Board):
    def __init__(self):
        from litex_boards.targets import acorn_cle_215
        Board.__init__(self, acorn_cle_215.BaseSoC, soc_capabilities={
            # Communication
            "serial",
            # Storage
            "sata",
        }, bitstream_ext=".bit")

# Arty support -------------------------------------------------------------------------------------

class Arty(Board):
    SPIFLASH_PAGE_SIZE    = 256
    SPIFLASH_SECTOR_SIZE  = 64*kB
    SPIFLASH_DUMMY_CYCLES = 11
    def __init__(self):
        from litex_boards.targets import arty
        Board.__init__(self, arty.BaseSoC, soc_capabilities={
            # Communication
            "serial",
            "ethernet",
            # Storage
            "spiflash",
            "sdcard",
            # GPIOs
            "leds",
            "rgb_led",
            "switches",
            # Buses
            "spi",
            "i2c",
            # Monitoring
            "xadc",
            # 7-Series specific
            "mmcm",
            "icap_bitstream",
        }, bitstream_ext=".bit")

class ArtyA7(Arty):
    SPIFLASH_DUMMY_CYCLES = 7

class ArtyS7(Arty):
    def __init__(self):
        from litex_boards.targets import arty_s7
        Board.__init__(self, arty_s7.BaseSoC, soc_capabilities={
            # Communication
            "serial",
            # Storage
            "spiflash",
            # GPIOs
            "leds",
            "rgb_led",
            "switches",
            # Buses
            "spi",
            "i2c",
            # Monitoring
            "xadc",
            # 7-Series specific
            "mmcm",
            "icap_bitstream",
        }, bitstream_ext=".bit")

# NeTV2 support ------------------------------------------------------------------------------------

class NeTV2(Board):
    SPIFLASH_PAGE_SIZE    = 256
    SPIFLASH_SECTOR_SIZE  = 64*kB
    SPIFLASH_DUMMY_CYCLES = 11
    def __init__(self):
        from litex_boards.targets import netv2
        Board.__init__(self, netv2.BaseSoC, soc_capabilities={
            # Communication
            "serial",
            "ethernet",
            # Storage
            "spiflash",
            "sdcard",
            # GPIOs
            "leds",
            # Video
            "framebuffer",
            # Monitoring
            "xadc",
        }, bitstream_ext=".bit")

# Genesys2 support ---------------------------------------------------------------------------------

class Genesys2(Board):
    def __init__(self):
        from litex_boards.targets import genesys2
        Board.__init__(self, genesys2.BaseSoC, soc_capabilities={
            # Communication
            "usb_fifo",
            "ethernet",
            # Storage
            "sdcard",
        }, bitstream_ext=".bit")

# KC705 support ---------------------------------------------------------------------------------

class KC705(Board):
    soc_kwargs = {"uart_baudrate": 500e3} # 1Mbauds not supported by CP210x.
    def __init__(self):
        from litex_boards.targets import kc705
        Board.__init__(self, kc705.BaseSoC, soc_capabilities={
            # Communication
            "serial",
            "ethernet",
            # Storage
            "sdcard",
            #"sata",
            # GPIOs
            "leds",
            # Monitoring
            "xadc",
        }, bitstream_ext=".bit")

# KCU105 support -----------------------------------------------------------------------------------

class KCU105(Board):
    soc_kwargs = {"uart_baudrate": 115.2e3} # FIXME: understand why not working with more.
    def __init__(self):
        from litex_boards.targets import kcu105
        Board.__init__(self, kcu105.BaseSoC, soc_capabilities={
            # Communication
            "serial",
            "ethernet",
            # Storage
            "sdcard",
        }, bitstream_ext=".bit")

# ZCU104 support -----------------------------------------------------------------------------------

class ZCU104(Board):
    def __init__(self):
        from litex_boards.targets import zcu104
        Board.__init__(self, zcu104.BaseSoC, soc_capabilities={
            # Communication
            "serial",
        }, bitstream_ext=".bit")

# Nexys4DDR support --------------------------------------------------------------------------------

class Nexys4DDR(Board):
    def __init__(self):
        from litex_boards.targets import nexys4ddr
        Board.__init__(self, nexys4ddr.BaseSoC, soc_capabilities={
            # Communication
            "serial",
            "ethernet",
            # Storage
            "sdcard",
        }, bitstream_ext=".bit")

# NexysVideo support -------------------------------------------------------------------------------

class NexysVideo(Board):
    def __init__(self):
        from litex_boards.targets import nexys_video
        Board.__init__(self, nexys_video.BaseSoC, soc_capabilities={
            # Communication
            "usb_fifo",
            # Storage
            "sdcard",
            # Video
            "framebuffer",
        }, bitstream_ext=".bit")

# MiniSpartan6 support -----------------------------------------------------------------------------

class MiniSpartan6(Board):
    soc_kwargs = {
        "l2_size"    :  2048, # Use Wishbone and L2 for memory accesses.
        "sdram_sys2x":  True, # Use HalfRate SDRAM PHY.
    }
    def __init__(self):
        from litex_boards.targets import minispartan6
        Board.__init__(self, minispartan6.BaseSoC, soc_capabilities={
            # Communication
            "usb_fifo",
            # Storage
            "sdcard",
        }, bitstream_ext=".bit")

# Pipistrello support ------------------------------------------------------------------------------

class Pipistrello(Board):
    soc_kwargs = {"l2_size" : 2048} # Use Wishbone and L2 for memory accesses.
    def __init__(self):
        from litex_boards.targets import pipistrello
        Board.__init__(self, pipistrello.BaseSoC, soc_capabilities={
            # Communication
            "serial",
        }, bitstream_ext=".bit")

# XCU1525 support ----------------------------------------------------------------------------------

class XCU1525(Board):
    def __init__(self):
        from litex_boards.targets import xcu1525
        Board.__init__(self, xcu1525.BaseSoC, soc_capabilities={
            # Communication
            "serial",
            # Storage
            "sata",
        }, bitstream_ext=".bit")

#---------------------------------------------------------------------------------------------------
# Lattice Boards
#---------------------------------------------------------------------------------------------------

# Versa ECP5 support -------------------------------------------------------------------------------

class VersaECP5(Board):
    SPIFLASH_PAGE_SIZE    = 256
    SPIFLASH_SECTOR_SIZE  = 64*kB
    SPIFLASH_DUMMY_CYCLES = 11
    soc_kwargs = {"l2_size" : 2048} # Use Wishbone and L2 for memory accesses.
    def __init__(self):
        from litex_boards.targets import versa_ecp5
        Board.__init__(self, versa_ecp5.BaseSoC, soc_capabilities={
            # Communication
            "serial",
            "ethernet",
            # Storage
            "spiflash",
        }, bitstream_ext=".svf")

# ULX3S support ------------------------------------------------------------------------------------

class ULX3S(Board):
    soc_kwargs = {"l2_size" : 2048} # Use Wishbone and L2 for memory accesses.
    def __init__(self):
        from litex_boards.targets import ulx3s
        Board.__init__(self, ulx3s.BaseSoC, soc_capabilities={
            # Communication
            "serial",
            # Storage
            "sdcard",
        }, bitstream_ext=".svf")

# HADBadge support ---------------------------------------------------------------------------------

class HADBadge(Board):
    SPIFLASH_PAGE_SIZE    = 256
    SPIFLASH_SECTOR_SIZE  = 64*kB
    SPIFLASH_DUMMY_CYCLES = 8
    soc_kwargs = {"l2_size" : 2048} # Use Wishbone and L2 for memory accesses.
    def __init__(self):
        from litex_boards.targets import hadbadge
        Board.__init__(self, hadbadge.BaseSoC, soc_capabilities={
            # Communication
            "serial",
            # Storage
            "spiflash",
        }, bitstream_ext=".bit")

    def load(self, filename):
        os.system("dfu-util --alt 2 --download {} --reset".format(filename))

# OrangeCrab support -------------------------------------------------------------------------------

class OrangeCrab(Board):
    soc_kwargs = {
        "sys_clk_freq": int(64e6),     # Increase sys_clk_freq to 64MHz (48MHz default).
        "integrated_rom_size": 0xa000, # Reduce integrated_rom_size.
        "l2_size" : 2048,              # Use Wishbone and L2 for memory accesses.
    }
    def __init__(self):
        from litex_boards.targets import orangecrab
        os.system("git clone https://github.com/litex-hub/valentyusb -b hw_cdc_eptri")
        sys.path.append("valentyusb") # FIXME: do proper install of ValentyUSB.
        Board.__init__(self, orangecrab.BaseSoC, soc_capabilities={
            # Communication
            "usb_acm",
            # Buses
            "i2c",
            # Storage
            "spisdcard",
        }, bitstream_ext=".bit")

# Cam Link 4K support ------------------------------------------------------------------------------

class CamLink4K(Board):
    soc_kwargs = {"l2_size" : 2048} # Use Wishbone and L2 for memory accesses.
    def __init__(self):
        from litex_boards.targets import camlink_4k
        Board.__init__(self, camlink_4k.BaseSoC, soc_capabilities={
            # Communication
            "serial",
        }, bitstream_ext=".bit")

    def load(self, filename):
        os.system("camlink configure {}".format(filename))

# TrellisBoard support -----------------------------------------------------------------------------

class TrellisBoard(Board):
    soc_kwargs = {"l2_size" : 2048} # Use Wishbone and L2 for memory accesses.
    def __init__(self):
        from litex_boards.targets import trellisboard
        Board.__init__(self, trellisboard.BaseSoC, soc_capabilities={
            # Communication
            "serial",
            # Storage
            "sdcard",
        }, bitstream_ext=".svf")

# ECPIX5 support -----------------------------------------------------------------------------------

class ECPIX5(Board):
<<<<<<< HEAD
    soc_kwargs = {
        "sys_clk_freq": int(50e6),
        "l2_size" : 2048 # Use Wishbone and L2 for memory accesses.
    }
    SPIFLASH_PAGE_SIZE    = 256
    SPIFLASH_SECTOR_SIZE  = 64*kB
    SPIFLASH_DUMMY_CYCLES = 8
=======
>>>>>>> b87c0a5a
    def __init__(self):
        from litex_boards.targets import ecpix5
        Board.__init__(self, ecpix5.BaseSoC, soc_capabilities={
            # Communication
            "serial",
            "ethernet",
            # GPIO
            #"rgb_led",
            # Storage
            "sata",
            "sdcard",
            "spiflash",
        }, bitstream_ext=".svf")
<<<<<<< HEAD
        
=======

# Colorlight i5 support ------------------------------------------------------------------------------------

class Colorlight_i5(Board):
    soc_kwargs = {
        "sys_clk_freq": int(50e6),     # 48MHz default.
        "integrated_rom_size": 0xa000, # Reduce integrated_rom_size.
        "l2_size"    :  2048, # Use Wishbone and L2 for memory accesses.
    }
    def __init__(self):
        from litex_boards.targets import colorlight_i5
        Board.__init__(self, colorlight_i5.BaseSoC, soc_capabilities={
            # Communication
            "serial",
            "ethernet",
        }, bitstream_ext=".svf")

>>>>>>> b87c0a5a
#---------------------------------------------------------------------------------------------------
# Intel Boards
#---------------------------------------------------------------------------------------------------

# De10Lite support ---------------------------------------------------------------------------------

class De10Lite(Board):
    soc_kwargs = {"l2_size" : 2048} # Use Wishbone and L2 for memory accesses.
    def __init__(self):
        from litex_boards.targets import de10lite
        Board.__init__(self, de10lite.BaseSoC, soc_capabilities={
            # Communication
            "serial",
        }, bitstream_ext=".sof")

# De10Nano support ---------------------------------------------------------------------------------

class De10Nano(Board):
    soc_kwargs = {
        "with_mister_sdram": True, # Add MiSTer SDRAM extension.
        "l2_size" : 2048,          # Use Wishbone and L2 for memory accesses.
    }
    def __init__(self):
        from litex_boards.targets import de10nano
        Board.__init__(self, de10nano.BaseSoC, soc_capabilities={
            # Communication
            "serial",
            # Storage
            "sdcard",
            # GPIOs
            "leds",
            "switches",
        }, bitstream_ext=".sof")

# De0Nano support ----------------------------------------------------------------------------------

class De0Nano(Board):
    soc_kwargs = {
        "integrated_rom_size": 0x8000, # Reduce integrated_rom_size.
        "l2_size" : 2048,              # Use Wishbone and L2 for memory accesses.
    }
    def __init__(self):
        from litex_boards.targets import de0nano
        Board.__init__(self, de0nano.BaseSoC, soc_capabilities={
            # Communication
            "serial",
        }, bitstream_ext=".sof")

# QMTECH EP4CE15 support ---------------------------------------------------------------------------

class Qmtech_EP4CE15(Board):
    soc_kwargs = {
        "integrated_sram_size": 0x800,
        "integrated_rom_size": 0x8000, # Reduce integrated_rom_size.
        "l2_size" : 2048,              # Use Wishbone and L2 for memory accesses.
    }
    def __init__(self):
        from litex_boards.targets import qmtech_ep4ce15
        Board.__init__(self, qmtech_ep4ce15.BaseSoC, soc_capabilities={
            # Communication
            "serial",
            # "leds",
        }, bitstream_ext=".sof")

#---------------------------------------------------------------------------------------------------
# Build
#---------------------------------------------------------------------------------------------------

supported_boards = {
    # Xilinx
    "acorn_cle_215": AcornCLE215,
    "arty":          Arty,
    "arty_a7":       ArtyA7,
    "arty_s7":       ArtyS7,
    "netv2":         NeTV2,
    "genesys2":      Genesys2,
    "kc705":         KC705,
    "kcu105":        KCU105,
    "zcu104":        ZCU104,
    "nexys4ddr":     Nexys4DDR,
    "nexys_video":   NexysVideo,
    "minispartan6":  MiniSpartan6,
    "pipistrello":   Pipistrello,
    "xcu1525":       XCU1525,

    # Lattice
    "versa_ecp5":   VersaECP5,
    "ulx3s":        ULX3S,
    "hadbadge":     HADBadge,
    "orangecrab":   OrangeCrab,
    "camlink_4k":   CamLink4K,
    "trellisboard": TrellisBoard,
    "ecpix5":       ECPIX5,
    "colorlight_i5":Colorlight_i5,

    # Altera/Intel
    "de0nano":      De0Nano,
    "de10lite":     De10Lite,
    "de10nano":     De10Nano,

    "qmtech_ep4ce15":      Qmtech_EP4CE15,
}

def main():
    description = "Linux on LiteX-VexRiscv\n\n"
    description += "Available boards:\n"
    for name in supported_boards.keys():
        description += "- " + name + "\n"
    parser = argparse.ArgumentParser(description=description, formatter_class=argparse.RawTextHelpFormatter)
    parser.add_argument("--board",          required=True,            help="FPGA board")
    parser.add_argument("--device",         default=None,             help="FPGA device")
    parser.add_argument("--variant",        default=None,             help="FPGA board variant")
    parser.add_argument("--toolchain",      default=None,             help="Toolchain use to build")
    parser.add_argument("--build",          action="store_true",      help="Build bitstream")
    parser.add_argument("--load",           action="store_true",      help="Load bitstream (to SRAM)")
    parser.add_argument("--flash",          action="store_true",      help="Flash bitstream/images (to SPI Flash)")
    parser.add_argument("--doc",            action="store_true",      help="Build documentation")
    parser.add_argument("--local-ip",       default="192.168.1.50",   help="Local IP address")
    parser.add_argument("--remote-ip",      default="192.168.1.100",  help="Remote IP address of TFTP server")
    parser.add_argument("--spi-data-width", type=int, default=8,      help="SPI data width (maximum transfered bits per xfer)")
    parser.add_argument("--spi-clk-freq",   type=int, default=1e6,    help="SPI clock frequency")
    parser.add_argument("--video",          default="1920x1080_60Hz", help="Video configuration")
    VexRiscvSMP.args_fill(parser)
    args = parser.parse_args()

    # Board(s) selection ---------------------------------------------------------------------------
    if args.board == "all":
        board_names = list(supported_boards.keys())
    else:
        args.board = args.board.lower()
        args.board = args.board.replace(" ", "_")
        board_names = [args.board]

    # Board(s) iteration ---------------------------------------------------------------------------
    for board_name in board_names:
        board = supported_boards[board_name]()
        soc_kwargs = Board.soc_kwargs
        soc_kwargs.update(board.soc_kwargs)

        # CPU parameters ---------------------------------------------------------------------------
        # Do memory accesses through Wishbone and L2 cache when L2 size is configured.
        args.with_wishbone_memory = soc_kwargs["l2_size"] != 0
        VexRiscvSMP.args_read(args)

        # SoC parameters ---------------------------------------------------------------------------
        if args.device is not None:
            soc_kwargs.update(device=args.device)
        if args.variant is not None:
            soc_kwargs.update(variant=args.variant)
        if args.toolchain is not None:
            soc_kwargs.update(toolchain=args.toolchain)
        if "usb_fifo" in board.soc_capabilities:
            soc_kwargs.update(uart_name="usb_fifo")
        if "usb_acm" in board.soc_capabilities:
            soc_kwargs.update(uart_name="usb_acm")
        if "ethernet" in board.soc_capabilities:
            soc_kwargs.update(with_ethernet=True)
        if "sata" in board.soc_capabilities:
            soc_kwargs.update(with_sata=True)

        # SoC creation -----------------------------------------------------------------------------
        soc = SoCLinux(board.soc_cls, **soc_kwargs)
        board.platform = soc.platform

        # SoC peripherals --------------------------------------------------------------------------
        if board_name in ["arty", "arty_a7"]:
            from litex_boards.platforms.arty import _sdcard_pmod_io
            board.platform.add_extension(_sdcard_pmod_io)

        if board_name in ["orangecrab"]:
            from litex_boards.platforms.orangecrab import feather_i2c
            board.platform.add_extension(feather_i2c)

        if "mmcm" in board.soc_capabilities:
            soc.add_mmcm(2)
        if "spiflash" in board.soc_capabilities:
            soc.add_spi_flash(dummy_cycles=board.SPIFLASH_DUMMY_CYCLES)
            soc.add_constant("SPIFLASH_PAGE_SIZE", board.SPIFLASH_PAGE_SIZE)
            soc.add_constant("SPIFLASH_SECTOR_SIZE", board.SPIFLASH_SECTOR_SIZE)
        if "spisdcard" in board.soc_capabilities:
            soc.add_spi_sdcard()
        if "sdcard" in board.soc_capabilities:
            soc.add_sdcard()
        if "ethernet" in board.soc_capabilities:
            soc.configure_ethernet(local_ip=args.local_ip, remote_ip=args.remote_ip)
        #if "leds" in board.soc_capabilities:
        #    soc.add_leds()
        if "rgb_led" in board.soc_capabilities:
            soc.add_rgb_led()
        if "switches" in board.soc_capabilities:
            soc.add_switches()
        if "spi" in board.soc_capabilities:
            soc.add_spi(args.spi_data_width, args.spi_clk_freq)
        if "i2c" in board.soc_capabilities:
            soc.add_i2c()
        if "xadc" in board.soc_capabilities:
            soc.add_xadc()
        if "framebuffer" in board.soc_capabilities:
            assert args.video in video_resolutions.keys(), "Unsupported video resolution"
            video_settings = video_resolutions[args.video]
            soc.add_framebuffer(video_settings)
        if "icap_bitstream" in board.soc_capabilities:
            soc.add_icap_bitstream()
        soc.configure_boot()

        # Build ------------------------------------------------------------------------------------
        build_dir = os.path.join("build", board_name)
        builder   = Builder(soc, csr_json=os.path.join(build_dir, "csr.json"), bios_options=["TERM_MINI"])
        builder.build(run=args.build)

        # DTS --------------------------------------------------------------------------------------
        soc.generate_dts(board_name)
        soc.compile_dts(board_name)

        # Load FPGA bitstream ----------------------------------------------------------------------
        if args.load:
            board.load(filename=os.path.join(builder.gateware_dir, soc.build_name + board.bitstream_ext))

        # Generate SoC documentation ---------------------------------------------------------------
        if args.doc:
            soc.generate_doc(board_name)

if __name__ == "__main__":
    main()<|MERGE_RESOLUTION|>--- conflicted
+++ resolved
@@ -346,7 +346,6 @@
 # ECPIX5 support -----------------------------------------------------------------------------------
 
 class ECPIX5(Board):
-<<<<<<< HEAD
     soc_kwargs = {
         "sys_clk_freq": int(50e6),
         "l2_size" : 2048 # Use Wishbone and L2 for memory accesses.
@@ -354,8 +353,6 @@
     SPIFLASH_PAGE_SIZE    = 256
     SPIFLASH_SECTOR_SIZE  = 64*kB
     SPIFLASH_DUMMY_CYCLES = 8
-=======
->>>>>>> b87c0a5a
     def __init__(self):
         from litex_boards.targets import ecpix5
         Board.__init__(self, ecpix5.BaseSoC, soc_capabilities={
@@ -369,9 +366,6 @@
             "sdcard",
             "spiflash",
         }, bitstream_ext=".svf")
-<<<<<<< HEAD
-        
-=======
 
 # Colorlight i5 support ------------------------------------------------------------------------------------
 
@@ -389,7 +383,6 @@
             "ethernet",
         }, bitstream_ext=".svf")
 
->>>>>>> b87c0a5a
 #---------------------------------------------------------------------------------------------------
 # Intel Boards
 #---------------------------------------------------------------------------------------------------
