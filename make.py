--- conflicted
+++ resolved
@@ -296,11 +296,6 @@
 class OrangeCrab(Board):
     soc_kwargs = {
         "sys_clk_freq": int(64e6),     # Increase sys_clk_freq to 64MHz (48MHz default).
-<<<<<<< HEAD
-        "l2_size":      2048,          # Reduce l2_size (Not enough blockrams).
-        "integrated_rom_size": 0xa000, # Reduce integrated_rom_size.
-=======
->>>>>>> 37280e99
     }
     def __init__(self):
         from litex_boards.targets import orangecrab
@@ -385,10 +380,6 @@
 
 class De0Nano(Board):
     soc_kwargs = {
-<<<<<<< HEAD
-        "l2_size":      2048,          # Reduce l2_size (Not enough blockrams).
-=======
->>>>>>> 37280e99
         "integrated_rom_size": 0x8000, # Reduce integrated_rom_size.
     }
     def __init__(self):
@@ -402,10 +393,6 @@
 
 class Qmtech_EP4CE15(Board):
     soc_kwargs = {
-<<<<<<< HEAD
-        "l2_size":      2048,          # Reduce l2_size (Not enough blockrams).
-=======
->>>>>>> 37280e99
         "integrated_sram_size": 0x800,
         "integrated_rom_size": 0x8000, # Reduce integrated_rom_size.
     }
@@ -463,10 +450,7 @@
     parser = argparse.ArgumentParser(description=description, formatter_class=argparse.RawTextHelpFormatter)
     parser.add_argument("--board",          required=True,            help="FPGA board")
     parser.add_argument("--device",         default=None,             help="FPGA device")
-<<<<<<< HEAD
     parser.add_argument("--toolchain",      default=None,             help="Toolchain use to build")
-=======
->>>>>>> 37280e99
     parser.add_argument("--build",          action="store_true",      help="Build bitstream")
     parser.add_argument("--load",           action="store_true",      help="Load bitstream (to SRAM)")
     parser.add_argument("--flash",          action="store_true",      help="Flash bitstream/images (to SPI Flash)")
@@ -498,11 +482,8 @@
         soc_kwargs.update(board.soc_kwargs)
         if args.device is not None:
             soc_kwargs.update(device=args.device)
-<<<<<<< HEAD
         if args.toolchain is not None:
             soc_kwargs.update(toolchain=args.toolchain)
-=======
->>>>>>> 37280e99
         if "usb_fifo" in board.soc_capabilities:
             soc_kwargs.update(uart_name="usb_fifo")
         if "usb_acm" in board.soc_capabilities:
