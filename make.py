--- conflicted
+++ resolved
@@ -365,7 +365,6 @@
     def __init__(self):
         from litex_boards.targets import sitlinv_stlv7325_v1
         Board.__init__(self, sitlinv_stlv7325_v1.BaseSoC, soc_capabilities={
-<<<<<<< HEAD
             # Communication
             "serial",
             # Storage
@@ -376,8 +375,6 @@
     def __init__(self):
         from litex_boards.targets import sitlinv_stlv7325_v2
         Board.__init__(self, sitlinv_stlv7325_v2.BaseSoC, soc_capabilities={
-=======
->>>>>>> e693c968
             # Communication
             "serial",
             # Storage
